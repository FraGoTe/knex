--- conflicted
+++ resolved
@@ -160,17 +160,6 @@
 // transaction. If the rollback is run inside a savepoint, it rolls back to the
 // last savepoint - otherwise it rolls back the transaction.
 function makeTransactor(trx, connection, trxClient) {
-<<<<<<< HEAD
-  
-  var transactor = makeKnex(trxClient)
-
-    transactor.transaction = function(container, options) {
-    return new trxClient.Transaction(trxClient, container, options, trx)
-  }  
-  transactor.savepoint = function(container, options) {
-    return transactor.transaction(container, options)
-  }
-=======
 
   const transactor = makeKnex(trxClient);
 
@@ -179,7 +168,6 @@
 
   transactor.savepoint = (container, options) =>
     transactor.transaction(container, options);
->>>>>>> c5c0a74d
 
   if (trx.client.transacting) {
     transactor.commit = value => trx.release(connection, value)
