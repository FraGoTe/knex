
import inherits from 'inherits';
import Promise from '../../promise';
import Transaction from '../../transaction';
const debugTx = require('debug')('knex:tx')

import { assign } from 'lodash'

function Oracle_Transaction(client, container, config, outerTx) {
  Transaction.call(this, client, container, config, outerTx)
}
inherits(Oracle_Transaction, Transaction)

assign(Oracle_Transaction.prototype, {

  // disable autocommit to allow correct behavior (default is true)
  begin() {
    return Promise.resolve()
  },

  commit(conn, value) {
    this._completed = true
    return conn.commitAsync()
      .return(value)
      .then(this._resolver, this._rejecter)
  },

  release(conn, value) {
    return this._resolver(value)
  },

  rollback(conn, err) {
    this._completed = true
    debugTx('%s: rolling back', this.txid)
    return conn.rollbackAsync()
      .throw(err)
      .catch(this._rejecter)
  },

<<<<<<< HEAD
  acquireConnection(config) {
    const t = this
    return Promise.try(() =>
      config.connection || t.client.acquireConnection()
    ).tap(connection => {
=======
  acquireConnection: function(config) {
    var t = this
    return Promise.try(function() {
      return config.connection || t.client.acquireConnection().completed
    }).tap(function(connection) {
>>>>>>> c39f6298
      if (!t.outerTx) {
        connection.setAutoCommit(false)
      }
    }).disposer(connection => {
      debugTx('%s: releasing connection', t.txid)
      connection.setAutoCommit(true)
      if (!config.connection) {
        t.client.releaseConnection(connection)
      } else {
        debugTx('%s: not releasing external connection', t.txid)
      }
    })
  }

})

export default Oracle_Transaction<|MERGE_RESOLUTION|>--- conflicted
+++ resolved
@@ -37,19 +37,11 @@
       .catch(this._rejecter)
   },
 
-<<<<<<< HEAD
   acquireConnection(config) {
     const t = this
     return Promise.try(() =>
-      config.connection || t.client.acquireConnection()
+      config.connection || t.client.acquireConnection().completed
     ).tap(connection => {
-=======
-  acquireConnection: function(config) {
-    var t = this
-    return Promise.try(function() {
-      return config.connection || t.client.acquireConnection().completed
-    }).tap(function(connection) {
->>>>>>> c39f6298
       if (!t.outerTx) {
         connection.setAutoCommit(false)
       }
