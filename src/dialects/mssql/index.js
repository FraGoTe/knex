--- conflicted
+++ resolved
@@ -39,11 +39,7 @@
   Formatter: Formatter,
 
   QueryCompiler: QueryCompiler,
-<<<<<<< HEAD
   
-=======
-
->>>>>>> 43dbdadb
   SchemaCompiler: SchemaCompiler,
 
   TableCompiler: TableCompiler,
