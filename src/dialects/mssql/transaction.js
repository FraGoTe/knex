--- conflicted
+++ resolved
@@ -53,21 +53,13 @@
   // Acquire a connection and create a disposer - either using the one passed
   // via config or getting one off the client. The disposer will be called once
   // the original promise is marked completed.
-<<<<<<< HEAD
   acquireConnection(config) {
     const t = this
     const configConnection = config && config.connection
     return Promise.try(() => {
       return (t.outerTx ? t.outerTx.conn : null) ||
         configConnection ||
-        t.client.acquireConnection();
-=======
-  acquireConnection: function(config) {
-    var t = this
-    var configConnection = config && config.connection
-    return Promise.try(function() {
-      return (t.outerTx ? t.outerTx.conn : null) || configConnection || t.client.acquireConnection().completed
->>>>>>> c39f6298
+        t.client.acquireConnection().completed;
     }).tap(function(conn) {
       if (!t.outerTx) {
         t.conn = conn
