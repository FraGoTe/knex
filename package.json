--- conflicted
+++ resolved
@@ -26,12 +26,9 @@
   "dependencies": {
     "underscore": "~1.5.1",
     "generic-pool-redux": "~0.1.0",
-<<<<<<< HEAD
+    "bluebird": "~0.9.5-0",
     "optimist": "~0.6.0",
     "mkdirp": "~0.3.5"
-=======
-    "bluebird": "~0.9.5-0"
->>>>>>> 354c9ea8
   },
   "scripts": {
     "test": "mocha -R spec test/index.js",
