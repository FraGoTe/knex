raw
*.sw?
.idea
.DS_Store
.vagrant
node_modules
test.sqlite3
npm-debug.log
tmp
<<<<<<< HEAD
nbproject
=======
lib
>>>>>>> f85471b1

# Testing for the knex cli:
bin/migrations-folder
bin/db.sqlite3

# Bench stuff
test/bench/temp
test/coverage/*<|MERGE_RESOLUTION|>--- conflicted
+++ resolved
@@ -7,11 +7,8 @@
 test.sqlite3
 npm-debug.log
 tmp
-<<<<<<< HEAD
 nbproject
-=======
 lib
->>>>>>> f85471b1
 
 # Testing for the knex cli:
 bin/migrations-folder
