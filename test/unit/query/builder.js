/*global expect, describe, it*/

'use strict';

var MySQL_Client   = require('../../lib/dialects/mysql')
var PG_Client      = require('../../lib/dialects/postgres')
var Oracle_Client  = require('../../lib/dialects/oracle')
var SQLite3_Client = require('../../lib/dialects/sqlite3')
var Client         = require('../../lib/client')

var clients = {
  mysql:    new MySQL_Client({}),
  postgres: new PG_Client({}),
  oracle:   new Oracle_Client({}),
  sqlite3:  new SQLite3_Client({}),
  default:  new Client({})
}

function qb() {
  return clients.default.queryBuilder()
}

function raw(sql, bindings) { 
  return clients.default.raw(sql, bindings)
}

function verifySqlResult(dialect, expectedObj, sqlObj) {
  Object.keys(expectedObj).forEach(function (key) {
    if (typeof expectedObj[key] === 'function') {
      expectedObj[key](sqlObj[key]);
    } else {
      try {
        expect(sqlObj[key]).to.deep.equal(expectedObj[key]);  
      } catch (e) {
        e.stack = dialect + ': ' + e.stack
        throw e
      }
    }
  });
}

function testsql(chain, valuesToCheck) {  
  Object.keys(valuesToCheck).forEach(function(key) {
    var newChain = chain.clone()
        newChain.client = clients[key]
    var sqlAndBindings = newChain.toSQL()

    var checkValue = valuesToCheck[key]
    if (typeof checkValue === 'string') {
      verifySqlResult(key, {sql: checkValue}, sqlAndBindings);
    } else {
      verifySqlResult(key, checkValue, sqlAndBindings);
    }
  })
}

function testquery(chain, valuesToCheck) {
  Object.keys(valuesToCheck).forEach(function(key) {
    var newChain = chain.clone()
        newChain.client = clients[key]
    var sqlString  = newChain.toQuery()
    var checkValue = valuesToCheck[key]
    expect(checkValue).to.equal(sqlString)
  })
}

describe("QueryBuilder", function() {

  it("basic select", function() {
    testsql(qb().select('*').from('users'), {
      mysql: 'select * from `users`',
      default: 'select * from "users"',
    });
  });

  it("adding selects", function() {
    testsql(qb().select('foo').select('bar').select(['baz', 'boom']).from('users'), {
      mysql: 'select `foo`, `bar`, `baz`, `boom` from `users`',
      default: 'select "foo", "bar", "baz", "boom" from "users"'
    });
  });

  it("basic select distinct", function() {
    testsql(qb().distinct().select('foo', 'bar').from('users'), {
      mysql: {sql: 'select distinct `foo`, `bar` from `users`'},
      default: {sql: 'select distinct "foo", "bar" from "users"'}
    });
  });

  it("basic alias", function() {
    testsql(qb().select('foo as bar').from('users'), {
      mysql: 'select `foo` as `bar` from `users`',
      oracle: 'select "foo" "bar" from "users"',
      default: 'select "foo" as "bar" from "users"'
    });
  });

  it("basic alias trims spaces", function() {
    testsql(qb().select(' foo   as bar ').from('users'), {
      mysql: 'select `foo` as `bar` from `users`',
      oracle: 'select "foo" "bar" from "users"',
      default: 'select "foo" as "bar" from "users"'
    });
  });

  it("allows for case-insensitive alias", function() {
    testsql(qb().select(' foo   aS bar ').from('users'), {
      mysql: 'select `foo` as `bar` from `users`',
      oracle: 'select "foo" "bar" from "users"',
      default: 'select "foo" as "bar" from "users"'
    });
  });

  it("basic table wrapping", function() {
    testsql(qb().select('*').from('public.users'), {
      mysql: 'select * from `public`.`users`',
      default: 'select * from "public"."users"'
    });
  });

  it("basic wheres", function() {
    testsql(qb().select('*').from('users').where('id', '=', 1), {
      mysql: {
        sql: 'select * from `users` where `id` = ?',
        bindings: [1]
      },
      default: {
        sql: 'select * from "users" where "id" = ?',
        bindings: [1]
      }
    });

    testquery(qb().select('*').from('users').where('id', '=', 1), {
      mysql: 'select * from `users` where `id` = 1',
      postgres: 'select * from "users" where "id" = \'1\'',
      default: 'select * from "users" where "id" = 1'
    });
  });


  it("where not", function() {
    testsql(qb().select('*').from('users').whereNot('id', '=', 1), {
      mysql: {
        sql: 'select * from `users` where not `id` = ?',
        bindings: [1]
      },
      default: {
        sql: 'select * from "users" where not "id" = ?',
        bindings: [1]
      }
    });

    testquery(qb().select('*').from('users').whereNot('id', '=', 1), {
      mysql: 'select * from `users` where not `id` = 1',
      postgres: 'select * from "users" where not "id" = \'1\'',
      default: 'select * from "users" where not "id" = 1'
    });
  });

  it("grouped or where not", function() {
    testsql(qb().select('*').from('users').whereNot(function() { this.where('id', '=', 1).orWhereNot('id', '=', 3); }), {
      mysql: {
        sql: 'select * from `users` where not (`id` = ? or not `id` = ?)',
        bindings: [1, 3]
      },
      default: {
        sql: 'select * from "users" where not ("id" = ? or not "id" = ?)',
        bindings: [1, 3]
      }
    });

    testquery(qb().select('*').from('users').whereNot(function() { this.where('id', '=', 1).orWhereNot('id', '=', 3); }), {
      mysql: 'select * from `users` where not (`id` = 1 or not `id` = 3)',
      postgres: 'select * from "users" where not ("id" = \'1\' or not "id" = \'3\')',
      default: 'select * from "users" where not ("id" = 1 or not "id" = 3)'
    });
  });

  it("grouped or where not alternate", function() {
    testsql(qb().select('*').from('users').where(function() { this.where('id', '=', 1).orWhereNot('id', '=', 3); }), {
      mysql: {
        sql: 'select * from `users` where (`id` = ? or not `id` = ?)',
        bindings: [1, 3]
      },
      default: {
        sql: 'select * from "users" where ("id" = ? or not "id" = ?)',
        bindings: [1, 3]
      }
    });

    testquery(qb().select('*').from('users').where(function() { this.where('id', '=', 1).orWhereNot('id', '=', 3); }), {
      mysql: 'select * from `users` where (`id` = 1 or not `id` = 3)',
      postgres: 'select * from "users" where ("id" = \'1\' or not "id" = \'3\')',
      default: 'select * from "users" where ("id" = 1 or not "id" = 3)'
    });
  });


  it("where not object", function() {
    testsql(qb().select('*').from('users').whereNot({first_name: 'Test', last_name: 'User'}), {
      mysql: {
        sql: 'select * from `users` where not `first_name` = ? and not `last_name` = ?',
        bindings: ['Test', 'User']
      },
      default: {
        sql: 'select * from "users" where not "first_name" = ? and not "last_name" = ?',
        bindings: ['Test', 'User']
      }
    });

    testquery(qb().select('*').from('users').whereNot({first_name: 'Test', last_name: 'User'}), {
      mysql: 'select * from `users` where not `first_name` = \'Test\' and not `last_name` = \'User\'',
      postgres: 'select * from "users" where not "first_name" = \'Test\' and not "last_name" = \'User\'',
      default: 'select * from "users" where not "first_name" = \'Test\' and not "last_name" = \'User\''
    });
  });


  it('where bool', function() {
    testquery(qb().select('*').from('users').where(true), {
      mysql: 'select * from `users` where 1 = 1',
      sqlite3: 'select * from "users" where 1 = 1',
      default: 'select * from "users" where 1 = 1'
    });
  });

  it("where betweens", function() {
    testsql(qb().select('*').from('users').whereBetween('id', [1, 2]), {
      mysql: {
        sql: 'select * from `users` where `id` between ? and ?',
        bindings: [1, 2]
      },
      default: {
        sql: 'select * from "users" where "id" between ? and ?',
        bindings: [1, 2]
      }
    });
  });

  it("where betweens, alternate", function() {
    testsql(qb().select('*').from('users').where('id', 'BeTween', [1, 2]), {
      mysql: {
        sql: 'select * from `users` where `id` between ? and ?',
        bindings: [1, 2]
      },
      default: {
        sql: 'select * from "users" where "id" between ? and ?',
        bindings: [1, 2]
      }
    });
  });

  it("where not between", function() {
    testsql(qb().select('*').from('users').whereNotBetween('id', [1, 2]), {
      mysql: {
        sql: 'select * from `users` where `id` not between ? and ?',
        bindings: [1, 2]
      },
      default: {
        sql: 'select * from "users" where "id" not between ? and ?',
        bindings: [1, 2]
      }
    });
  });

  it("where not between, alternate", function() {
    testsql(qb().select('*').from('users').where('id', 'not between ', [1, 2]), {
      mysql: {
        sql: 'select * from `users` where `id` not between ? and ?',
        bindings: [1, 2]
      },
      default: {
        sql: 'select * from "users" where "id" not between ? and ?',
        bindings: [1, 2]
      }
    });
  });

  it("basic or wheres", function() {
    testsql(qb().select('*').from('users').where('id', '=', 1).orWhere('email', '=', 'foo'), {
      mysql: {
        sql: 'select * from `users` where `id` = ? or `email` = ?',
        bindings: [1, 'foo']
      },
      default: {
        sql: 'select * from "users" where "id" = ? or "email" = ?',
        bindings: [1, 'foo']
      }
    });
  });

  it("chained or wheres", function() {
    testsql(qb().select('*').from('users').where('id', '=', 1).or.where('email', '=', 'foo'), {
      mysql: {
        sql: 'select * from `users` where `id` = ? or `email` = ?',
        bindings: [1, 'foo']
      },
      default: {
        sql: 'select * from "users" where "id" = ? or "email" = ?',
        bindings: [1, 'foo']
      }
    });
  });

<<<<<<< HEAD
  it("raw wheres", function() {
    testsql(qb().select('*').from('users').where(raw('id = ? or email = ?', [1, 'foo'])), {
      mysql: {
        sql: 'select * from `users` where id = ? or email = ?',
        bindings: [1, 'foo']
      },
      default: {
        sql: 'select * from "users" where id = ? or email = ?',
        bindings: [1, 'foo']
      }
=======
    it("raw column wheres", function() {
      testsql(qb().select('*').from('users').where(raw('LCASE("name")'), 'foo'), {
        mysql: {
          sql: 'select * from `users` where LCASE("name") = ?',
          bindings: ['foo']
        },
        default: {
          sql: 'select * from "users" where LCASE("name") = ?',
          bindings: ['foo']
        }
      });
    });

    it("raw wheres", function() {
      testsql(qb().select('*').from('users').where(raw('id = ? or email = ?', [1, 'foo'])), {
        mysql: {
          sql: 'select * from `users` where id = ? or email = ?',
          bindings: [1, 'foo']
        },
        default: {
          sql: 'select * from "users" where id = ? or email = ?',
          bindings: [1, 'foo']
        }
      });
>>>>>>> cd3e34c2
    });
  });

  it("raw or wheres", function() {
    testsql(qb().select('*').from('users').where('id', '=', 1).orWhere(raw('email = ?', ['foo'])), {
      mysql: {
        sql: 'select * from `users` where `id` = ? or email = ?',
        bindings: [1, 'foo']
      },
      default: {
        sql: 'select * from "users" where "id" = ? or email = ?',
        bindings: [1, 'foo']
      }
    });
  });

  it("chained raw or wheres", function() {
    testsql(qb().select('*').from('users').where('id', '=', 1).or.where(raw('email = ?', ['foo'])), {
      mysql: {
        sql: 'select * from `users` where `id` = ? or email = ?',
        bindings: [1, 'foo']
      },
      default: {
        sql: 'select * from "users" where "id" = ? or email = ?',
        bindings: [1, 'foo']
      }
    });
  });

  it("basic where ins", function() {
    testsql(qb().select('*').from('users').whereIn('id', [1, 2, 3]), {
      mysql: {
        sql: 'select * from `users` where `id` in (?, ?, ?)',
        bindings: [1, 2, 3]
      },
      default: {
        sql: 'select * from "users" where "id" in (?, ?, ?)',
        bindings: [1, 2, 3]
      }
    });
  });

  it("orWhereIn", function() {
    testsql(qb().select('*').from('users').where('id', '=', 1).orWhereIn('id', [1, 2, 3]), {
      mysql: {
        sql: 'select * from `users` where `id` = ? or `id` in (?, ?, ?)',
        bindings: [1, 1, 2, 3]
      },
      default: {
        sql: 'select * from "users" where "id" = ? or "id" in (?, ?, ?)',
        bindings: [1, 1, 2, 3]
      }
    });
  });

  it("basic where not ins", function() {
    testsql(qb().select('*').from('users').whereNotIn('id', [1, 2, 3]), {
      mysql: {
        sql: 'select * from `users` where `id` not in (?, ?, ?)',
        bindings: [1, 2, 3]
      },
      default: {
        sql: 'select * from "users" where "id" not in (?, ?, ?)',
        bindings: [1, 2, 3]
      }
    });
  });

  it("chained or where not in", function() {
    testsql(qb().select('*').from('users').where('id', '=', 1).or.not.whereIn('id', [1, 2, 3]), {
      mysql: {
        sql: 'select * from `users` where `id` = ? or `id` not in (?, ?, ?)',
        bindings: [1, 1, 2, 3]
      },
      default: {
        sql: 'select * from "users" where "id" = ? or "id" not in (?, ?, ?)',
        bindings: [1, 1, 2, 3]
      }
    });
  });

  it("or.whereIn", function() {
    testsql(qb().select('*').from('users').where('id', '=', 1).or.whereIn('id', [4, 2, 3]), {
      mysql: {
        sql: 'select * from `users` where `id` = ? or `id` in (?, ?, ?)',
        bindings: [1, 4, 2, 3]
      },
      default: {
        sql: 'select * from "users" where "id" = ? or "id" in (?, ?, ?)',
        bindings: [1, 4, 2, 3]
      }
    });
  });

  it("chained basic where not ins", function() {
    testsql(qb().select('*').from('users').not.whereIn('id', [1, 2, 3]), {
      mysql: {
        sql: 'select * from `users` where `id` not in (?, ?, ?)',
        bindings: [1, 2, 3]
      },
      default: {
        sql: 'select * from "users" where "id" not in (?, ?, ?)',
        bindings: [1, 2, 3]
      }
    });
  });

  it("chained or where not in", function() {
    testsql(qb().select('*').from('users').where('id', '=', 1).or.not.whereIn('id', [1, 2, 3]), {
      mysql: {
        sql: 'select * from `users` where `id` = ? or `id` not in (?, ?, ?)',
        bindings: [1, 1, 2, 3]
      },
      default: {
        sql: 'select * from "users" where "id" = ? or "id" not in (?, ?, ?)',
        bindings: [1, 1, 2, 3]
      }
    });
  });

  it('whereIn with empty array, #477', function() {
    testsql(qb().select('*').from('users').whereIn('id', []), {
      mysql: {
        sql: 'select * from `users` where 1 = ?',
        bindings: [0]
      },
      sqlite3: {
        sql: 'select * from "users" where 1 = ?',
        bindings: [0]
      },
      default: {
        sql: 'select * from "users" where 1 = ?',
        bindings: [0]
      }
    });
  });

  it('whereNotIn with empty array, #477', function() {
    testsql(qb().select('*').from('users').whereNotIn('id', []), {
      mysql: {
        sql: 'select * from `users` where 1 = ?',
        bindings: [1]
      },
      sqlite3: {
        sql: 'select * from "users" where 1 = ?',
        bindings: [1]
      },
      default: {
        sql: 'select * from "users" where 1 = ?',
        bindings: [1]
      }
    });
  });

  it('should allow a function as the first argument, for a grouped where clause', function() {
    var partial = qb().table('test').where('id', '=', 1);
    testsql(partial, {
      mysql: 'select * from `test` where `id` = ?',
      default: 'select * from "test" where "id" = ?'
    });

    var subWhere = function (sql) {
      expect(this).to.equal(sql);
      this.where({id: 3}).orWhere('id', 4);
    };

    testsql(partial.where(subWhere), {
      mysql: {
        sql: 'select * from `test` where `id` = ? and (`id` = ? or `id` = ?)',
        bindings: [1, 3, 4]
      },
      default: {
        sql: 'select * from "test" where "id" = ? and ("id" = ? or "id" = ?)',
        bindings: [1, 3, 4]
      }
    });
  });

  it('should accept a function as the "value", for a sub select', function() {
    var chain = qb().where('id', '=', function(qb) {
      expect(this).to.equal(qb);
      this.select('account_id').from('names').where('names.id', '>', 1).orWhere(function() {
        this.where('names.first_name', 'like', 'Tim%').andWhere('names.id', '>', 10);
      });
    });

    testsql(chain, {
      mysql: {
        sql: 'select * where `id` = (select `account_id` from `names` where `names`.`id` > ? or (`names`.`first_name` like ? and `names`.`id` > ?))',
        bindings: [1, 'Tim%', 10]
      },
      default: {
        sql: 'select * where "id" = (select "account_id" from "names" where "names"."id" > ? or ("names"."first_name" like ? and "names"."id" > ?))',
        bindings: [1, 'Tim%', 10]
      }
    });

    testquery(chain, {
      mysql: 'select * where `id` = (select `account_id` from `names` where `names`.`id` > 1 or (`names`.`first_name` like \'Tim%\' and `names`.`id` > 10))',
      postgres: 'select * where "id" = (select "account_id" from "names" where "names"."id" > \'1\' or ("names"."first_name" like \'Tim%\' and "names"."id" > \'10\'))',
      default: 'select * where "id" = (select "account_id" from "names" where "names"."id" > 1 or ("names"."first_name" like \'Tim%\' and "names"."id" > 10))'
    });
  });

  it('should accept a function as the "value", for a sub select when chained', function() {
    var chain = qb().where('id', '=', function(qb) {
      expect(this).to.equal(qb);
      this.select('account_id').from('names').where('names.id', '>', 1).or.where(function() {
        this.where('names.first_name', 'like', 'Tim%').and.where('names.id', '>', 10);
      });
    });

    testsql(chain, {
      mysql: {
        sql: 'select * where `id` = (select `account_id` from `names` where `names`.`id` > ? or (`names`.`first_name` like ? and `names`.`id` > ?))',
        bindings: [1, 'Tim%', 10]
      },
      default: {
        sql: 'select * where "id" = (select "account_id" from "names" where "names"."id" > ? or ("names"."first_name" like ? and "names"."id" > ?))',
        bindings: [1, 'Tim%', 10]
      }
    });
  });

  it('should not do whereNull on where("foo", "<>", null) #76', function() {
    testquery(qb().where('foo', '<>', null), {
      mysql: 'select * where `foo` <> NULL',
      default: 'select * where "foo" <> NULL'
    });
  });

  it('should expand where("foo", "!=") to - where id = "!="', function() {
    testquery(qb().where('foo', '!='), {
      mysql: 'select * where `foo` = \'!=\'',
      default: 'select * where "foo" = \'!=\''
    });
  });

  it("unions", function() {
    var chain = qb().select('*').from('users').where('id', '=', 1).union(function() {
      this.select('*').from('users').where('id', '=', 2);
    });
    testsql(chain, {
      mysql: {
        sql: 'select * from `users` where `id` = ? union select * from `users` where `id` = ?',
        bindings: [1, 2]
      },
      default: {
        sql: 'select * from "users" where "id" = ? union select * from "users" where "id" = ?',
        bindings: [1, 2]
      }
    });

    var multipleArgumentsChain = qb().select('*').from('users').where({id: 1}).union(function() {
      this.select('*').from('users').where({id: 2});
    }, function() {
      this.select('*').from('users').where({id: 3});
    });
    testsql(multipleArgumentsChain, {
      mysql: {
        sql: 'select * from `users` where `id` = ? union select * from `users` where `id` = ? union select * from `users` where `id` = ?',
        bindings: [1, 2, 3]
      },
      default: {
        sql: 'select * from "users" where "id" = ? union select * from "users" where "id" = ? union select * from "users" where "id" = ?',
        bindings: [1, 2, 3]
      }
    });

    var arrayChain = qb().select('*').from('users').where({id: 1}).union([
      function() {
        this.select('*').from('users').where({id: 2});
      }, function() {
        this.select('*').from('users').where({id: 3});
      }
    ]);
    testsql(arrayChain, {
      mysql: {
        sql: 'select * from `users` where `id` = ? union select * from `users` where `id` = ? union select * from `users` where `id` = ?',
        bindings: [1, 2, 3]
      },
      default: {
        sql: 'select * from "users" where "id" = ? union select * from "users" where "id" = ? union select * from "users" where "id" = ?',
        bindings: [1, 2, 3]
      }
    });
  });

  it("wraps unions", function() {
    var wrappedChain = qb().select('*').from('users').where('id', 'in', function() {
      this.table('users').max("id").union(function() {
        this.table('users').min("id");
      }, true);
    });
    testsql(wrappedChain, {
      mysql: {
        sql: 'select * from `users` where `id` in (select max(`id`) from `users` union (select min(`id`) from `users`))',
        bindings: []
      },
      default: {
        sql: 'select * from "users" where "id" in (select max("id") from "users" union (select min("id") from "users"))',
        bindings: []
      }
    });

    // worthwhile since we're playing games with the 'wrap' specification with arguments
    var multipleArgumentsWrappedChain = qb().select('*').from('users').where({id: 1}).union(function() {
      this.select('*').from('users').where({id: 2});
    }, function() {
      this.select('*').from('users').where({id: 3});
    }, true);
    testsql(multipleArgumentsWrappedChain, {
      mysql: {
        sql: 'select * from `users` where `id` = ? union (select * from `users` where `id` = ?) union (select * from `users` where `id` = ?)',
        bindings: [1, 2, 3]
      },
      default: {
        sql: 'select * from "users" where "id" = ? union (select * from "users" where "id" = ?) union (select * from "users" where "id" = ?)',
        bindings: [1, 2, 3]
      }
    });

    var arrayWrappedChain = qb().select('*').from('users').where({id: 1}).union([
      function() {
        this.select('*').from('users').where({id: 2});
      }, function() {
        this.select('*').from('users').where({id: 3});
      }
    ], true);
    testsql(arrayWrappedChain, {
      mysql: {
        sql: 'select * from `users` where `id` = ? union (select * from `users` where `id` = ?) union (select * from `users` where `id` = ?)',
        bindings: [1, 2, 3]
      },
      default: {
        sql: 'select * from "users" where "id" = ? union (select * from "users" where "id" = ?) union (select * from "users" where "id" = ?)',
        bindings: [1, 2, 3]
      }
    });
  });

  // it("handles grouped mysql unions", function() {
  //   chain = myqb().union(
  //     raw(myqb().select('*').from('users').where('id', '=', 1)).wrap('(', ')'),
  //     raw(myqb().select('*').from('users').where('id', '=', 2)).wrap('(', ')')
  //   ).orderBy('id').limit(10).toSQL();
  //   expect(chain.sql).to.equal('(select * from `users` where `id` = ?) union (select * from `users` where `id` = ?) order by `id` asc limit ?');
  //   expect(chain.bindings).to.eql([1, 2, 10]);
  // });

  it("union alls", function() {
    var chain = qb().select('*').from('users').where('id', '=', 1).unionAll(function() {
      this.select('*').from('users').where('id', '=', 2);
    });
    testsql(chain, {
      mysql: {
        sql: 'select * from `users` where `id` = ? union all select * from `users` where `id` = ?',
        bindings: [1, 2]
      },
      default: {
        sql: 'select * from "users" where "id" = ? union all select * from "users" where "id" = ?',
        bindings: [1, 2]
      }
    });
  });

  it("multiple unions", function() {
    var chain = qb().select('*').from('users').where('id', '=', 1)
      .union(qb().select('*').from('users').where('id', '=', 2))
      .union(qb().select('*').from('users').where('id', '=', 3));
    testsql(chain, {
      mysql: {
        sql: 'select * from `users` where `id` = ? union select * from `users` where `id` = ? union select * from `users` where `id` = ?',
        bindings: [1, 2, 3]
      },
      default: {
        sql: 'select * from "users" where "id" = ? union select * from "users" where "id" = ? union select * from "users" where "id" = ?',
        bindings: [1, 2, 3]
      }
    });
  });

  it("multiple union alls", function() {
    var chain = qb().select('*').from('users').where('id', '=', 1)
      .unionAll(qb().select('*').from('users').where('id', '=', 2))
      .unionAll(qb().select('*').from('users').where('id', '=', 3));

    testsql(chain, {
      mysql: {
        sql: 'select * from `users` where `id` = ? union all select * from `users` where `id` = ? union all select * from `users` where `id` = ?',
        bindings: [1, 2, 3]
      },
      default: {
        sql: 'select * from "users" where "id" = ? union all select * from "users" where "id" = ? union all select * from "users" where "id" = ?',
        bindings: [1, 2, 3]
      }
    });
  });

  it("sub select where ins", function() {
    testsql(qb().select('*').from('users').whereIn('id', function(qb) {
      qb.select('id').from('users').where('age', '>', 25).limit(3);
    }), {
      mysql: {
        sql: 'select * from `users` where `id` in (select `id` from `users` where `age` > ? limit ?)',
        bindings: [25, 3]
      },
      oracle: {
        sql: 'select * from "users" where "id" in (select * from (select "id" from "users" where "age" > ?) where rownum <= ?)',
        bindings: [25, 3]
      },
      default: {
        sql: 'select * from "users" where "id" in (select "id" from "users" where "age" > ? limit ?)',
        bindings: [25, 3]
      }
    });
  });

  it("sub select where not ins", function() {
    testsql(qb().select('*').from('users').whereNotIn('id', function(qb) {
      qb.select('id').from('users').where('age', '>', 25);
    }), {
      mysql: {
        sql: 'select * from `users` where `id` not in (select `id` from `users` where `age` > ?)',
        bindings: [25]
      },
      default: {
        sql: 'select * from "users" where "id" not in (select "id" from "users" where "age" > ?)',
        bindings: [25]
      }
    });
  });

  it("basic where nulls", function() {
    testsql(qb().select('*').from('users').whereNull('id'), {
      mysql: {
        sql: 'select * from `users` where `id` is null',
        bindings: []
      },
      default: {
        sql: 'select * from "users" where "id" is null',
        bindings: []
      }
    });
  });

  it("basic or where nulls", function() {
    testsql(qb().select('*').from('users').where('id', '=', 1).orWhereNull('id'), {
      mysql: {
        sql: 'select * from `users` where `id` = ? or `id` is null',
        bindings: [1]
      },
      default: {
        sql: 'select * from "users" where "id" = ? or "id" is null',
        bindings: [1]
      }
    });
  });

  it("basic where not nulls", function() {
    testsql(qb().select('*').from('users').whereNotNull('id'), {
      mysql: {
        sql: 'select * from `users` where `id` is not null',
        bindings: []
      },
      default: {
        sql: 'select * from "users" where "id" is not null',
        bindings: []
      }
    });
  });

  it("basic or where not nulls", function() {
    testsql(qb().select('*').from('users').where('id', '>', 1).orWhereNotNull('id'), {
      mysql: {
        sql: 'select * from `users` where `id` > ? or `id` is not null',
        bindings: [1]
      },
      default: {
        sql: 'select * from "users" where "id" > ? or "id" is not null',
        bindings: [1]
      }
    });
  });

  it("group bys", function() {
    testsql(qb().select('*').from('users').groupBy('id', 'email'), {
      mysql: {
        sql: 'select * from `users` group by `id`, `email`',
        bindings: []
      },
      default: {
        sql: 'select * from "users" group by "id", "email"',
        bindings: []
      }
    });
  });

  it("order bys", function() {
    testsql(qb().select('*').from('users').orderBy('email').orderBy('age', 'desc'), {
      mysql: {
        sql: 'select * from `users` order by `email` asc, `age` desc',
        bindings: []
      },
      default: {
        sql: 'select * from "users" order by "email" asc, "age" desc',
        bindings: []
      }
    });
  });

  it("raw group bys", function() {
    testsql(qb().select('*').from('users').groupByRaw('id, email'), {
      mysql: {
        sql: 'select * from `users` group by id, email',
        bindings: []
      },
      default: {
        sql: 'select * from "users" group by id, email',
        bindings: []
      }
    });
  });

  it("raw order bys with default direction", function() {
    testsql(qb().select('*').from('users').orderBy(raw('col NULLS LAST')), {
      mysql: {
        sql: 'select * from `users` order by col NULLS LAST asc',
        bindings: []
      },
      default: {
        sql: 'select * from "users" order by col NULLS LAST asc',
        bindings: []
      }
    });
  });

  it("raw order bys with specified direction", function() {
    testsql(qb().select('*').from('users').orderBy(raw('col NULLS LAST'), 'desc'), {
      mysql: {
        sql: 'select * from `users` order by col NULLS LAST desc',
        bindings: []
      },
      default: {
        sql: 'select * from "users" order by col NULLS LAST desc',
        bindings: []
      }
    });
  });

  it("orderByRaw", function() {
    testsql(qb().select('*').from('users').orderByRaw('col NULLS LAST DESC'), {
      mysql: {
        sql: 'select * from `users` order by col NULLS LAST DESC',
        bindings: []
      },
      default: {
        sql: 'select * from "users" order by col NULLS LAST DESC',
        bindings: []
      }
    });
  });

  it("orderByRaw second argument is the binding", function() {
    testsql(qb().select('*').from('users').orderByRaw('col NULLS LAST ?', 'dEsc'), {
      mysql: {
        sql: 'select * from `users` order by col NULLS LAST ?',
        bindings: ['dEsc']
      },
      default: {
        sql: 'select * from "users" order by col NULLS LAST ?',
        bindings: ['dEsc']
      }
    });
  });

  it("multiple order bys", function() {
    testsql(qb().select('*').from('users').orderBy('email').orderBy('age', 'desc'), {
      mysql: {
        sql: 'select * from `users` order by `email` asc, `age` desc',
        bindings: []
      },
      default: {
        sql: 'select * from "users" order by "email" asc, "age" desc',
        bindings: []
      }
    });
  });

  it("havings", function() {
    testsql(qb().select('*').from('users').having('email', '>', 1), {
      mysql: 'select * from `users` having `email` > ?',
      default: 'select * from "users" having "email" > ?'
    });
  });

  it("nested having", function() {
    testsql(qb().select('*').from('users').having(function(){
      this.where('email', '>', 1);
    }), {
      mysql: 'select * from `users` having (`email` > ?)',
      default: 'select * from "users" having ("email" > ?)'
    });
  });

  it("nested or havings", function() {
    testsql(qb().select('*').from('users').having(function(){
      this.where('email', '>', 10);
      this.orWhere('email', '=', 7);
    }), {
      mysql: 'select * from `users` having (`email` > ? or `email` = ?)',
      default: 'select * from "users" having ("email" > ? or "email" = ?)'
    });
  });

  it("grouped having", function() {
    testsql(qb().select('*').from('users').groupBy('email').having('email', '>', 1), {
      mysql: 'select * from `users` group by `email` having `email` > ?',
      default: 'select * from "users" group by "email" having "email" > ?'
    });
  });

  it("having from", function() {
    testsql(qb().select('email as foo_email').from('users').having('foo_email', '>', 1), {
      mysql: 'select `email` as `foo_email` from `users` having `foo_email` > ?',
      oracle: 'select "email" "foo_email" from "users" having "foo_email" > ?',
      default: 'select "email" as "foo_email" from "users" having "foo_email" > ?'
    });
  });

  it("raw havings", function() {
    testsql(qb().select('*').from('users').having(raw('user_foo < user_bar')), {
      mysql: 'select * from `users` having user_foo < user_bar',
      default: 'select * from "users" having user_foo < user_bar'
    });
  });

  it("raw or havings", function() {
    testsql(qb().select('*').from('users').having('baz', '=', 1).orHaving(raw('user_foo < user_bar')), {
      mysql: 'select * from `users` having `baz` = ? or user_foo < user_bar',
      default: 'select * from "users" having "baz" = ? or user_foo < user_bar'
    });
  });

  it("limits", function() {
    testsql(qb().select('*').from('users').limit(10), {
      mysql: {
        sql: 'select * from `users` limit ?',
        bindings: [10]
      },
      oracle: {
        sql: 'select * from (select * from "users") where rownum <= ?',
        bindings: [10]
      },
      default: {
        sql: 'select * from "users" limit ?',
        bindings: [10]
      }
    });
  });

  it("can limit 0", function() {
    testsql(qb().select('*').from('users').limit(0), {
      mysql: {
        sql: 'select * from `users` limit ?',
        bindings: [0]
      },
      oracle: {
        sql: 'select * from (select * from "users") where rownum <= ?',
        bindings: [0]
      },
      default: {
        sql: 'select * from "users" limit ?',
        bindings: [0]
      }
    });
  });

  it("limits and offsets", function() {
    testsql(qb().select('*').from('users').offset(5).limit(10), {
      mysql: {
        sql: 'select * from `users` limit ? offset ?',
        bindings: [10, 5]
      },
      oracle: {
        sql: 'select * from (select row_.*, ROWNUM rownum_ from (select * from "users") row_ where rownum <= ?) where rownum_ > ?',
        bindings: [15, 5]
      },
      default: {
        sql: 'select * from "users" limit ? offset ?',
        bindings: [10, 5]
      }
    });
  });

  it("first", function() {
    testsql(qb().first('*').from('users'), {
      mysql: {
        sql: 'select * from `users` limit ?',
        bindings: [1]
      },
      oracle: {
        sql: 'select * from (select * from "users") where rownum <= ?',
        bindings: [1]
      },
      default: {
        sql: 'select * from "users" limit ?',
        bindings: [1]
      }
    });
  });

  it("offsets only", function() {
    testsql(qb().select('*').from('users').offset(5), {
      mysql: {
        sql: 'select * from `users` limit 18446744073709551615 offset ?',
        bindings: [5]
      },
      sqlite3: {
        sql: 'select * from "users" limit ? offset ?',
        bindings: [-1, 5]
      },
      postgres: {
        sql: 'select * from "users" offset ?',
        bindings: [5]
      },
      oracle: {
        sql: 'select * from (select row_.*, ROWNUM rownum_ from (select * from "users") row_ where rownum <= ?) where rownum_ > ?',
        bindings: [10000000000005, 5]
      },
      default: {
        sql: 'select * from "users" offset ?',
        bindings: [5]
      }
    });
  });

  it("where shortcut", function() {
    testsql(qb().select('*').from('users').where('id', 1).orWhere('name', 'foo'), {
      mysql: {
        sql: 'select * from `users` where `id` = ? or `name` = ?',
        bindings: [1, 'foo']
      },
      default: {
        sql: 'select * from "users" where "id" = ? or "name" = ?',
        bindings: [1, 'foo']
      }
    });
  });

  it("nested wheres", function() {
    testsql(qb().select('*').from('users').where('email', '=', 'foo').orWhere(function(qb) {
      qb.where('name', '=', 'bar').where('age', '=', 25);
    }), {
      mysql: {
        sql: 'select * from `users` where `email` = ? or (`name` = ? and `age` = ?)',
        bindings: ['foo', 'bar', 25]
      },
      default: {
        sql: 'select * from "users" where "email" = ? or ("name" = ? and "age" = ?)',
        bindings: ['foo', 'bar', 25]
      }
    });
  });

  it("full sub selects", function() {
    testsql(qb().select('*').from('users').where('email', '=', 'foo').orWhere('id', '=', function(qb) {
      qb.select(raw('max(id)')).from('users').where('email', '=', 'bar');
    }), {
      mysql: {
        sql: 'select * from `users` where `email` = ? or `id` = (select max(id) from `users` where `email` = ?)',
        bindings: ['foo', 'bar']
      },
      default: {
        sql: 'select * from "users" where "email" = ? or "id" = (select max(id) from "users" where "email" = ?)',
        bindings: ['foo', 'bar']
      }
    });
  });

  it("where exists", function() {
    testsql(qb().select('*').from('orders').whereExists(function(qb) {
      qb.select('*').from('products').where('products.id', '=', raw('"orders"."id"'));
    }), {
      mysql: {
        sql: 'select * from `orders` where exists (select * from `products` where `products`.`id` = "orders"."id")',
        bindings: []
      },
      default: {
        sql: 'select * from "orders" where exists (select * from "products" where "products"."id" = "orders"."id")',
        bindings: []
      }
    });
  });

  it("where exists with builder", function() {
    testsql(qb().select('*').from('orders').whereExists(qb().select('*').from('products').whereRaw('products.id = orders.id')), {
      mysql: {
        sql: 'select * from `orders` where exists (select * from `products` where products.id = orders.id)',
        bindings: []
      },
      default: {
        sql: 'select * from "orders" where exists (select * from "products" where products.id = orders.id)',
        bindings: []
      }
    });
  });

  it("where not exists", function() {
    testsql(qb().select('*').from('orders').whereNotExists(function(qb) {
      qb.select('*').from('products').where('products.id', '=', raw('"orders"."id"'));
    }), {
      mysql: {
        sql: 'select * from `orders` where not exists (select * from `products` where `products`.`id` = "orders"."id")',
        bindings: []
      },
      default: {
        sql: 'select * from "orders" where not exists (select * from "products" where "products"."id" = "orders"."id")',
        bindings: []
      }
    });
  });

  it("or where exists", function() {
    testsql(qb().select('*').from('orders').where('id', '=', 1).orWhereExists(function(qb) {
      qb.select('*').from('products').where('products.id', '=', raw('"orders"."id"'));
    }), {
      mysql: {
        sql: 'select * from `orders` where `id` = ? or exists (select * from `products` where `products`.`id` = "orders"."id")',
        bindings: [1]
      },
      default: {
        sql: 'select * from "orders" where "id" = ? or exists (select * from "products" where "products"."id" = "orders"."id")',
        bindings: [1]
      }
    });
  });

  it("or where not exists", function() {
    testsql(qb().select('*').from('orders').where('id', '=', 1).orWhereNotExists(function(qb) {
      qb.select('*').from('products').where('products.id', '=', raw('"orders"."id"'));
    }), {
      mysql: {
        sql: 'select * from `orders` where `id` = ? or not exists (select * from `products` where `products`.`id` = "orders"."id")',
        bindings: [1]
      },
      default: {
        sql: 'select * from "orders" where "id" = ? or not exists (select * from "products" where "products"."id" = "orders"."id")',
        bindings: [1]
      }
    });
  });

  it("basic joins", function() {
    testsql(qb().select('*').from('users').join('contacts', 'users.id', '=', 'contacts.id').leftJoin('photos', 'users.id', '=', 'photos.id'), {
      mysql: {
        sql: 'select * from `users` inner join `contacts` on `users`.`id` = `contacts`.`id` left join `photos` on `users`.`id` = `photos`.`id`',
        bindings: []
      },
      default: {
        sql: 'select * from "users" inner join "contacts" on "users"."id" = "contacts"."id" left join "photos" on "users"."id" = "photos"."id"',
        bindings: []
      }
    });
  });

  it("complex join", function() {
    testsql(qb().select('*').from('users').join('contacts', function(qb) {
      qb.on('users.id', '=', 'contacts.id').orOn('users.name', '=', 'contacts.name');
    }), {
      mysql: {
        sql: 'select * from `users` inner join `contacts` on `users`.`id` = `contacts`.`id` or `users`.`name` = `contacts`.`name`',
        bindings: []
      },
      default: {
        sql: 'select * from "users" inner join "contacts" on "users"."id" = "contacts"."id" or "users"."name" = "contacts"."name"',
        bindings: []
      }
    });
  });

  it("joins with raw", function() {
    testsql(qb().select('*').from('users').join('contacts', 'users.id', raw(1)).leftJoin('photos', 'photos.title', '=', raw('?', ['My Photo'])), {
      mysql: {
        sql: 'select * from `users` inner join `contacts` on `users`.`id` = 1 left join `photos` on `photos`.`title` = ?',
        bindings: ['My Photo']
      },
      default: {
        sql: 'select * from "users" inner join "contacts" on "users"."id" = 1 left join "photos" on "photos"."title" = ?',
        bindings: ['My Photo']
      }
    });
  });

  it("raw expressions in select", function() {
    testsql(qb().select(raw('substr(foo, 6)')).from('users'), {
      mysql: {
        sql: 'select substr(foo, 6) from `users`',
        bindings: []
      },
      default: {
        sql: 'select substr(foo, 6) from "users"',
        bindings: []
      }
    });
  });

  it("aggregate functions", function() {
    testsql(qb().from('users').count(), {
      mysql: {
        sql: 'select count(*) from `users`',
        bindings: []
      },
      default: {
        sql: 'select count(*) from "users"',
        bindings: []
      }
    });
  });

  it("aggregate alias", function() {
    testsql(qb().from('users').count('* as all'), {
      mysql: {
        sql: 'select count(*) as `all` from `users`',
        bindings: []
      },
      oracle: {
        sql: 'select count(*) "all" from "users"',
        bindings: []
      },
      default: {
        sql: 'select count(*) as "all" from "users"',
        bindings: []
      }
    });
  });

  it("max", function() {
    testsql(qb().from('users').max('id'), {
      mysql: {
        sql: 'select max(`id`) from `users`',
        bindings: []
      },
      default: {
        sql: 'select max("id") from "users"',
        bindings: []
      }
    });
  });

  it("min", function() {
    testsql(qb().from('users').max('id'), {
      mysql: {
        sql: 'select max(`id`) from `users`',
        bindings: []
      },
      default: {
        sql: 'select max("id") from "users"',
        bindings: []
      }
    });
  });

  it("sum", function() {
    testsql(qb().from('users').sum('id'), {
      mysql: {
        sql: 'select sum(`id`) from `users`',
        bindings: []
      },
      default: {
        sql: 'select sum("id") from "users"',
        bindings: []
      }
    });
  });

  it("insert method", function() {
    testsql(qb().into('users').insert({'email': 'foo'}), {
      mysql: {
        sql: 'insert into `users` (`email`) values (?)',
        bindings: ['foo']
      },
      default: {
        sql: 'insert into "users" ("email") values (?)',
        bindings: ['foo']
      }
    });
  });

  it("multiple inserts", function() {
    testsql(qb().from('users').insert([{email: 'foo', name: 'taylor'}, {email: 'bar', name: 'dayle'}]), {
      mysql: {
        sql: 'insert into `users` (`email`, `name`) values (?, ?), (?, ?)',
        bindings: ['foo', 'taylor', 'bar', 'dayle']
      },
      sqlite3: {
        sql: 'insert into "users" ("email", "name") select ? as "email", ? as "name" union all select ? as "email", ? as "name"',
        bindings: ['foo', 'taylor', 'bar', 'dayle']
      },
      oracle: {
        sql: 'begin execute immediate \'insert into "users" ("email", "name") values (:1, :2)\' using ?, ?; execute immediate \'insert into "users" ("email", "name") values (:1, :2)\' using ?, ?;end;',
        bindings: ['foo', 'taylor', 'bar', 'dayle']
      },
      default: {
        sql: 'insert into "users" ("email", "name") values (?, ?), (?, ?)',
        bindings: ['foo', 'taylor', 'bar', 'dayle']
      }
    });
  });

  it("multiple inserts with returning", function() {
    // returning only supported directly by postgres and with workaround with oracle
    // other databases implicitly return the inserted id
    testsql(qb().from('users').insert([{email: 'foo', name: 'taylor'}, {email: 'bar', name: 'dayle'}], 'id'), {
      mysql: {
        sql: 'insert into `users` (`email`, `name`) values (?, ?), (?, ?)',
        bindings: ['foo', 'taylor', 'bar', 'dayle']
      },
      sqlite3: {
        sql: "insert into \"users\" (\"email\", \"name\") select ? as \"email\", ? as \"name\" union all select ? as \"email\", ? as \"name\"",
      },
      postgres: {
        sql: "insert into \"users\" (\"email\", \"name\") values (?, ?), (?, ?) returning \"id\"",
        bindings: ['foo', 'taylor', 'bar', 'dayle']
      },
      oracle: {
        sql: "begin execute immediate 'insert into \"users\" (\"email\", \"name\") values (:1, :2) returning ROWID into :3' using ?, ?, out ?; execute immediate 'insert into \"users\" (\"email\", \"name\") values (:1, :2) returning ROWID into :3' using ?, ?, out ?;end;",
        bindings: function(bindings) {
          expect(bindings.length).to.equal(6);
          expect(bindings[0]).to.equal('foo');
          expect(bindings[1]).to.equal('taylor');
          expect(bindings[2].toString()).to.equal('[object ReturningHelper:id]');
          expect(bindings[3]).to.equal('bar');
          expect(bindings[4]).to.equal('dayle');
          expect(bindings[5].toString()).to.equal('[object ReturningHelper:id]');
        }
      },
      default: {
        sql: 'insert into \"users\" (\"email\", \"name\") values (?, ?), (?, ?)',
        bindings: ['foo', 'taylor', 'bar', 'dayle']
      }
    });
  });

  it("multiple inserts with multiple returning", function() {
    testsql(qb().from('users').insert([{email: 'foo', name: 'taylor'}, {email: 'bar', name: 'dayle'}], ['id', 'name']), {
      mysql: {
        sql: 'insert into `users` (`email`, `name`) values (?, ?), (?, ?)',
        bindings: ['foo', 'taylor', 'bar', 'dayle']
      },
      sqlite3: {
        sql: "insert into \"users\" (\"email\", \"name\") select ? as \"email\", ? as \"name\" union all select ? as \"email\", ? as \"name\"",
        bindings: ['foo', 'taylor', 'bar', 'dayle']
      },
      postgres: {
        sql: 'insert into "users" ("email", "name") values (?, ?), (?, ?) returning "id", "name"',
        bindings: ['foo', 'taylor', 'bar', 'dayle']
      },
      oracle: {
        sql: "begin execute immediate 'insert into \"users\" (\"email\", \"name\") values (:1, :2) returning ROWID into :3' using ?, ?, out ?; execute immediate 'insert into \"users\" (\"email\", \"name\") values (:1, :2) returning ROWID into :3' using ?, ?, out ?;end;",
        bindings: function (bindings) {
          expect(bindings.length).to.equal(6);
          expect(bindings[0]).to.equal('foo');
          expect(bindings[1]).to.equal('taylor');
          expect(bindings[2].toString()).to.equal('[object ReturningHelper:id:name]');
          expect(bindings[3]).to.equal('bar');
          expect(bindings[4]).to.equal('dayle');
          expect(bindings[5].toString()).to.equal('[object ReturningHelper:id:name]');
        }
      },
      default: {
        sql: 'insert into \"users\" (\"email\", \"name\") values (?, ?), (?, ?)',
        bindings: ['foo', 'taylor', 'bar', 'dayle']
      }
    });
  });

  it("insert method respects raw bindings", function() {
    testsql(qb().insert({'email': raw('CURRENT TIMESTAMP')}).into('users'), {
      mysql: {
        sql: 'insert into `users` (`email`) values (CURRENT TIMESTAMP)',
        bindings: []
      },
      default: {
        sql: 'insert into "users" ("email") values (CURRENT TIMESTAMP)',
        bindings: []
      }
    });
  });

  it("normalizes for missing keys in insert", function() {
    var data = [{a: 1}, {b: 2}, {a: 2, c: 3}];
    testsql(qb().insert(data).into('table'), {
      mysql: {
        sql: 'insert into `table` (`a`, `b`, `c`) values (?, ?, ?), (?, ?, ?), (?, ?, ?)',
        bindings: [1, undefined, undefined, undefined, 2, undefined, 2, undefined, 3]
      },
      sqlite3: {
        sql: 'insert into "table" ("a", "b", "c") select ? as "a", ? as "b", ? as "c" union all select ? as "a", ? as "b", ? as "c" union all select ? as "a", ? as "b", ? as "c"',
        bindings: [1, undefined, undefined, undefined, 2, undefined, 2, undefined, 3]
      },
      oracle: {
        sql: "begin execute immediate 'insert into \"table\" (\"a\", \"b\", \"c\") values (:1, :2, :3)' using ?, ?, ?; execute immediate 'insert into \"table\" (\"a\", \"b\", \"c\") values (:1, :2, :3)' using ?, ?, ?; execute immediate 'insert into \"table\" (\"a\", \"b\", \"c\") values (:1, :2, :3)' using ?, ?, ?;end;",
        bindings: [1, undefined, undefined, undefined, 2, undefined, 2, undefined, 3]
      },
      default: {
        sql: 'insert into "table" ("a", "b", "c") values (?, ?, ?), (?, ?, ?), (?, ?, ?)',
        bindings: [1, undefined, undefined, undefined, 2, undefined, 2, undefined, 3]
      }
    });
  });

  it("empty insert should be a noop", function() {
    testsql(qb().into('users').insert(), {
      mysql: {
        sql: '',
        bindings: []
      },
      oracle: {
        sql: '',
        bindings: []
      },
      default: {
        sql: '',
        bindings: []
      }
    });
  });

  it("insert with empty array should be a noop", function() {
    testsql(qb().into('users').insert([]), {
      mysql: {
        sql: '',
        bindings: []
      },
      oracle: {
        sql: '',
        bindings: []
      },
      default: {
        sql: '',
        bindings: []
      }
    });
  });

  it("insert with array with empty object and returning", function() {
    testsql(qb().into('users').insert([{}], 'id'), {
      mysql: {
        sql: 'insert into `users` () values ()',
        bindings: []
      },
      sqlite3: {
        sql: 'insert into "users" default values',
        bindings: []
      },
      postgres: {
        sql: 'insert into "users" default values returning "id"',
        bindings: []
      },
      oracle: {
        sql: "insert into \"users\" (\"id\") values (default) returning ROWID into ?",
        bindings: function (bindings) {
          expect(bindings.length).to.equal(1);
          expect(bindings[0].toString()).to.equal('[object ReturningHelper:id]');
        }
      },
      default: {
        sql: 'insert into "users" default values',
        bindings: []
      }
    });
  });

  // it("insert with array with null value and returning is a noop", function() {
  //   testsql(qb().into('users').insert([null], 'id'), {
  //     mysql: {
  //       sql: '',
  //       bindings: []
  //     },
  //     sqlite3: {
  //       sql: '',
  //       bindings: []
  //     },
  //     postgres: {
  //       sql: '',
  //       bindings: []
  //     },
  //     oracle: {
  //       sql: "",
  //       bindings: []
  //     },
  //     default: {
  //       sql: '',
  //       bindings: []
  //     }
  //   });
  // });

  // it("insert with array of multiple null values is a noop", function() {
  //   testsql(qb().into('users').insert([null, null]), {
  //     mysql: {
  //       sql: '',
  //       bindings: []
  //     },
  //     sqlite3: {
  //       sql: '',
  //       bindings: []
  //     },
  //     oracle: {
  //       sql: "",
  //       bindings: []
  //     },
  //     postgres: {
  //       sql: "",
  //       bindings: []
  //     },
  //     default: {
  //       sql: '',
  //       bindings: []
  //     }
  //   });
  // });

  // it("insert with multiple array of empty values", function() {
  //   testsql(qb().into('users').insert([{}, {}]), {
  //     mysql: {
  //       sql: 'insert into `users` () values (), ()',
  //       bindings: []
  //     },
  //     sqlite3: {
  //       // This does not work
  //       // Not possible to insert multiple default value rows at once with sqlite
  //       sql: 'insert into "users" () select  union all select ',
  //       bindings: []
  //     },
  //     oracle: {
  //       // This does not work
  //       // It's not possible to insert default value without knowing at least one column
  //       sql: "begin execute immediate 'insert into \"users\" (\"undefined\") values (default); execute immediate 'insert into \"users\" (\"undefined\") values (default);end;",
  //       bindings: []
  //     },
  //     postgres: {
  //       // This does not work
  //       // Postgres does not support inserting multiple default values without specifying a column
  //       sql: "insert into \"users\" (\"undefined\") values (default), (default)",
  //       bindings: []
  //     },
  //     default: {
  //       sql: 'insert into "users" default values',
  //       bindings: []
  //     }
  //   });
  // });

  // it("insert with multiple empty values with returning", function() {
  //   testsql(qb().into('users').insert([null, null], 'id'), {
  //     mysql: {
  //       sql: 'insert into `users` () values (), ()',
  //       bindings: []
  //     },
  //     sqlite3: {
  //       // It's not possible to insert multiple default value rows at once with sqlite
  //       sql: 'insert into "users" () select  union all select ',
  //       bindings: []
  //     },
  //     oracle: {
  //       sql: "begin execute immediate 'insert into \"users\" (\"id\") values (default) returning ROWID into :1' using out ?; execute immediate 'insert into \"users\" (\"id\") values (default) returning ROWID into :1' using out ?;end;",
  //       bindings: function (bindings) {
  //         expect(bindings.length).to.equal(2);
  //         expect(bindings[0].toString()).to.equal('[object ReturningHelper:id]');
  //         expect(bindings[1].toString()).to.equal('[object ReturningHelper:id]');
  //       }
  //     },
  //     postgres: {
  //       sql: 'insert into "users" ("id") values (default), (default) returning "id"',
  //       bindings: []
  //     },
  //     default: {
  //       sql: 'not checked',
  //       bindings: []
  //     }
  //   });
  // });

  it("update method", function() {
    testsql(qb().update({'email': 'foo', 'name': 'bar'}).table('users').where('id', '=', 1), {
      mysql: {
        sql: 'update `users` set `email` = ?, `name` = ? where `id` = ?',
        bindings: ['foo', 'bar', 1]
      },
      default: {
        sql: 'update "users" set "email" = ?, "name" = ? where "id" = ?',
        bindings: ['foo', 'bar', 1]
      }
    });
  });

  it("should allow for 'null' updates", function() {
    testsql(qb().update({email: null, 'name': 'bar'}).table('users').where('id', 1), {
      mysql: {
        sql: 'update `users` set `email` = ?, `name` = ? where `id` = ?',
        bindings: [null, 'bar', 1]
      },
      default: {
        sql: 'update "users" set "email" = ?, "name" = ? where "id" = ?',
        bindings: [null, 'bar', 1]
      }
    });
  });

  it("order by, limit", function() {
    // update with limit works only with mysql and derrivates
    testsql(qb().from('users').where('id', '=', 1).orderBy('foo', 'desc').limit(5).update({email: 'foo', name: 'bar'}), {
      mysql: {
        sql: 'update `users` set `email` = ?, `name` = ? where `id` = ? order by `foo` desc limit ?',
        bindings: ['foo', 'bar', 1, 5]
      },
      default: {
        sql: 'update "users" set "email" = ?, "name" = ? where "id" = ?',
        bindings: ['foo', 'bar', 1]
      }
    });
  });

  it("update method with joins mysql", function() {
    testsql(qb().from('users').join('orders', 'users.id', 'orders.user_id').where('users.id', '=', 1).update({'email': 'foo', 'name': 'bar'}), {
      mysql: {
        sql: 'update `users` inner join `orders` on `users`.`id` = `orders`.`user_id` set `email` = ?, `name` = ? where `users`.`id` = ?',
        bindings: ['foo', 'bar', 1]
      },
      default: {
        sql: "update \"users\" set \"email\" = ?, \"name\" = ? where \"users\".\"id\" = ?",
        bindings: ['foo', 'bar', 1]
      },
    });
  });

  it("update method with limit mysql", function() {
    // limit works only with mysql or derrivates
    testsql(qb().from('users').where('users.id', '=', 1).update({'email': 'foo', 'name': 'bar'}).limit(1), {
      mysql: {
        sql: 'update `users` set `email` = ?, `name` = ? where `users`.`id` = ? limit ?',
        bindings: ['foo', 'bar', 1, 1]
      },
      default: {
        sql: 'update "users" set "email" = ?, "name" = ? where "users"."id" = ?',
        bindings: ['foo', 'bar', 1]
      }
    });
  });

  it("update method without joins on postgres", function() {
    testsql(qb().from('users').where('id', '=', 1).update({email: 'foo', name: 'bar'}), {
      mysql: {
        sql: 'update `users` set `email` = ?, `name` = ? where `id` = ?',
        bindings: ['foo', 'bar', 1]
      },
      default: {
        sql: 'update "users" set "email" = ?, "name" = ? where "id" = ?',
        bindings: ['foo', 'bar', 1]
      }
    });
  });

  // TODO:
  // it("update method with joins on postgres", function() {
  //   chain = qb().from('users').join('orders', 'users.id', '=', 'orders.user_id').where('users.id', '=', 1).update({email: 'foo', name: 'bar'}).toSQL();
  //   expect(chain.sql).to.equal('update "users" set "email" = ?, "name" = ? from "orders" where "users"."id" = ? and "users"."id" = "orders"."user_id"');
  //   expect(chain.sql).to.eql(['foo', 'bar', 1]);
  // });

  it("update method respects raw", function() {
    testsql(qb().from('users').where('id', '=', 1).update({email: raw('foo'), name: 'bar'}), {
      mysql: {
        sql: 'update `users` set `email` = foo, `name` = ? where `id` = ?',
        bindings: ['bar', 1]
      },
      default: {
        sql: 'update "users" set "email" = foo, "name" = ? where "id" = ?',
        bindings: ['bar', 1]
      }
    });
  });

  it("delete method", function() {
    testsql(qb().from('users').where('email', '=', 'foo').delete(), {
      mysql: {
        sql: 'delete from `users` where `email` = ?',
        bindings: ['foo']
      },
      default: {
        sql: 'delete from "users" where "email" = ?',
        bindings: ['foo']
      }
    });
  });

  it("truncate method", function() {
    testsql(qb().table('users').truncate(), {
      mysql: {
        sql: 'truncate `users`',
        bindings: []
      },
      sqlite3: {
        sql: 'delete from sqlite_sequence where name = "users"',
        bindings: [],
        output: function (output) {
          expect(typeof output).to.equal('function');
        }
      },
      postgres: {
        sql: 'truncate "users" restart identity',
        bindings: []
      },
      oracle: {
        sql: 'truncate table "users"',
        bindings: []
      },
      default: {
        sql: 'truncate "users"',
        bindings: []
      }
    });
  });

  it("insert get id", function() {
    testsql(qb().from('users').insert({email: 'foo'}, 'id'), {
      mysql: {
        sql: 'insert into `users` (`email`) values (?)',
        bindings: ['foo']
      },
      postgres: {
        sql: 'insert into "users" ("email") values (?) returning "id"',
        bindings: ['foo']
      },
      oracle: {
        sql: 'insert into "users" ("email") values (?) returning ROWID into ?',
        bindings: function (bindings) {
          expect(bindings.length).to.equal(2);
          expect(bindings[0]).to.equal('foo');
          expect(bindings[1].toString()).to.equal('[object ReturningHelper:id]');
        }
      },
      default: {
        sql: 'insert into "users" ("email") values (?)',
        bindings: ['foo']
      }
    });
  });

  it("wrapping", function() {
    testsql(qb().select('*').from('users'), {
      mysql: 'select * from `users`',
      default: 'select * from "users"'
    });
  });

  it("order by desc", function() {
    testsql(qb().select('*').from('users').orderBy('email', 'desc'), {
      mysql: 'select * from `users` order by `email` desc',
      default: 'select * from "users" order by "email" desc'
    });
  });

  // it("sql server limits and offsets", function() {
  //   $builder = $this.getSqlServerBuilder();
  //   $builder.select('*').from('users').limit(10).toSQL();
  //   expect(chain.sql).to.equal('select top 10 * from [users]');

  //   $builder = $this.getSqlServerBuilder();
  //   $builder.select('*').from('users').offset(10).toSQL();
  //   expect(chain.sql).to.equal('select * from (select *, row_number() over (order by (select 0)) as row_num from [users]) as temp_table where row_num >= 11');

  //   $builder = $this.getSqlServerBuilder();
  //   $builder.select('*').from('users').offset(10).limit(10).toSQL();
  //   expect(chain.sql).to.equal('select * from (select *, row_number() over (order by (select 0)) as row_num from [users]) as temp_table where row_num between 11 and 20');

  //   $builder = $this.getSqlServerBuilder();
  //   $builder.select('*').from('users').offset(10).limit(10).orderBy('email', 'desc').toSQL();
  //   expect(chain.sql).to.equal('select * from (select *, row_number() over (order by [email] desc) as row_num from [users]) as temp_table where row_num between 11 and 20');
  // });

  it("providing null or false as second parameter builds correctly", function() {
    testsql(qb().select('*').from('users').where('foo', null), {
      mysql: 'select * from `users` where `foo` is null',
      default: 'select * from "users" where "foo" is null'
    });
  });

  // it("lock for update", function (){
  //   testsql(tb().select('*').from('foo').where('bar', '=', 'baz').forUpdate(), {
  //     mysql: {
  //       sql: 'select * from `foo` where `bar` = ? for update',
  //       bindings: ['baz']
  //     },
  //     postgres: {
  //       sql: 'select * from "foo" where "bar" = ? for update',
  //       bindings: ['baz']
  //     },
  //     oracle: {
  //       sql: 'select * from "foo" where "bar" = ? for update',
  //       bindings: ['baz']
  //     },
  //     default: {
  //       sql: 'select * from "foo" where "bar" = ?',
  //       bindings: ['baz']
  //     }
  //   });
  // });

  // it("lock in share mode", function() {
  //   testsql(qb().transacting({}).select('*').from('foo').where('bar', '=', 'baz').forShare(), {
  //     mysql: {
  //       sql: 'select * from `foo` where `bar` = ? lock in share mode',
  //       bindings: ['baz']
  //     },
  //     postgres: {
  //       sql: "select * from \"foo\" where \"bar\" = ? for share",
  //       bindings: ['baz']
  //     },
  //     default: {
  //       sql: 'select * from "foo" where "bar" = ?',
  //       bindings: ['baz']
  //     }
  //   });
  // });

  it("should warn when trying to use forUpdate outside of a transaction", function() {
    testsql(qb().select('*').from('foo').where('bar', '=', 'baz').forUpdate(), {
      mysql: {
        sql: 'select * from `foo` where `bar` = ?',
        bindings: ['baz']
      },
      default: {
        sql: 'select * from "foo" where "bar" = ?',
        bindings: ['baz']
      }
    });
  });

  // it("SQLServer lock", function() {
  //   $builder = $this.getSqlServerBuilder();
  //   $builder.select('*').from('foo').where('bar', '=', 'baz').lock().toSQL();
  //   expect(chain.sql).to.equal('select * from [foo] with(rowlock,updlock,holdlock) where [bar] = ?');
  //   expect(chain.bindings).to.eql(array('baz'));

  //   $builder = $this.getSqlServerBuilder();
  //   $builder.select('*').from('foo').where('bar', '=', 'baz').lock(false).toSQL();
  //   expect(chain.sql).to.equal('select * from [foo] with(rowlock,holdlock) where [bar] = ?');
  //   expect(chain.bindings).to.eql(array('baz'));
  // });

  it('allows insert values of sub-select, #121', function() {
    testsql(qb().table('entries').insert({
      secret: 123,
      sequence: qb().count('*').from('entries').where('secret', 123)
    }), {
      mysql: {
        sql: 'insert into `entries` (`secret`, `sequence`) values (?, (select count(*) from `entries` where `secret` = ?))',
        bindings: [123, 123]
      },
      default: {
        sql: 'insert into "entries" ("secret", "sequence") values (?, (select count(*) from "entries" where "secret" = ?))',
        bindings: [123, 123]
      }
    });
  });

  it('allows left outer join with raw values', function() {
    testsql(qb().select('*').from('student').leftOuterJoin('student_languages', function() {
      this.on('student.id', 'student_languages.student_id').andOn('student_languages.code', raw('?', 'en_US'));
    }), {
      mysql: {
        sql: 'select * from `student` left outer join `student_languages` on `student`.`id` = `student_languages`.`student_id` and `student_languages`.`code` = ?',
        bindings: ['en_US']
      },
      default: {
        sql: 'select * from "student" left outer join "student_languages" on "student"."id" = "student_languages"."student_id" and "student_languages"."code" = ?',
        bindings: ['en_US']
      }
    });
  });

  it('should not break with null call #182', function() {
    testsql(qb().from('test').limit(null).offset(null), {
      mysql: {
        sql: 'select * from `test`',
        bindings: []
      },
      default: {
        sql: 'select * from "test"',
        bindings: []
      }
    });
  });

  it('allows passing builder into where clause, #162', function() {
    var chain = qb().from('chapter').select('id').where('book', 1);
    var page = qb().from('page').select('id').whereIn('chapter_id', chain);
    var word = qb().from('word').select('id').whereIn('page_id', page);
    var three = chain.clone().del();
    var two = page.clone().del();
    var one = word.clone().del();

    testsql(one, {
      mysql: {
        sql: 'delete from `word` where `page_id` in (select `id` from `page` where `chapter_id` in (select `id` from `chapter` where `book` = ?))',
        bindings: [1]
      },
      default: {
        sql: 'delete from "word" where "page_id" in (select "id" from "page" where "chapter_id" in (select "id" from "chapter" where "book" = ?))',
        bindings: [1]
      }
    });

    testsql(two, {
      mysql: {
        sql: 'delete from `page` where `chapter_id` in (select `id` from `chapter` where `book` = ?)',
        bindings: [1]
      },
      default: {
        sql: 'delete from "page" where "chapter_id" in (select "id" from "chapter" where "book" = ?)',
        bindings: [1]
      }
    });

    testsql(three, {
      mysql: {
        sql: 'delete from `chapter` where `book` = ?',
        bindings: [1]
      },
      default: {
        sql: 'delete from "chapter" where "book" = ?',
        bindings: [1]
      }
    });
  });

  it('allows specifying the columns and the query for insert, #211', function() {
    var id = 1;
    var email = 'foo@bar.com';
    testsql(qb().into(raw('recipients (recipient_id, email)')).insert(
      qb().select(raw('?, ?', [id, email])).whereNotExists(function() {
        this.select(1).from('recipients').where('recipient_id', id);
      })), {
      mysql: {
        sql: 'insert into recipients (recipient_id, email) select ?, ? where not exists (select 1 from `recipients` where `recipient_id` = ?)',
        bindings: [1, 'foo@bar.com', 1]
      },
      default: {
        sql: 'insert into recipients (recipient_id, email) select ?, ? where not exists (select 1 from "recipients" where "recipient_id" = ?)',
        bindings: [1, 'foo@bar.com', 1]
      }
    });
  });

  it('does an update with join on mysql, #191', function() {
    var setObj = {'tblPerson.City': 'Boonesville'};
    var query = qb().table('tblPerson').update(setObj)
      .join('tblPersonData', 'tblPersonData.PersonId', '=', 'tblPerson.PersonId')
      .where('tblPersonData.DataId', 1)
      .where('tblPerson.PersonId', 5 );

    testsql(query, {
      mysql: {
        sql: 'update `tblPerson` inner join `tblPersonData` on `tblPersonData`.`PersonId` = `tblPerson`.`PersonId` set `tblPerson`.`City` = ? where `tblPersonData`.`DataId` = ? and `tblPerson`.`PersonId` = ?',
        bindings: ['Boonesville', 1, 5]
      },
      default: {
        sql: 'update "tblPerson" set "tblPerson"."City" = ? where "tblPersonData"."DataId" = ? and "tblPerson"."PersonId" = ?',
        bindings: ['Boonesville', 1, 5]
      }
    });
  });

  it('does crazy advanced inserts with clever raw use, #211', function() {
    var q1 = qb().select(raw("'user'"), raw("'user@foo.com'")).whereNotExists(function() {
      this.select(1).from('recipients').where('recipient_id', 1);
    })
    var q2 = qb().table('recipients').insert(raw('(recipient_id, email) ?', [q1]));

    testsql(q2, {
      // mysql: {
      //   sql: 'insert into `recipients` (recipient_id, email) select \'user\', \'user@foo.com\' where not exists (select 1 from `recipients` where `recipient_id` = ?)',
      //   bindings: [1]
      // },
      default: {
        sql: 'insert into "recipients" (recipient_id, email) select \'user\', \'user@foo.com\' where not exists (select 1 from "recipients" where "recipient_id" = ?)',
        bindings: [1]
      }
    });
  });

  it('supports capitalized operators', function() {
    testsql(qb().select('*').from('users').where('name', 'LIKE', '%test%'), {
      mysql: {
        sql: 'select * from `users` where `name` LIKE ?',
        bindings: ['%test%']
      },
      default: {
        sql: 'select * from "users" where "name" LIKE ?',
        bindings: ['%test%']
      }
    });
  });

  it('supports POSIX regex operators in Postgres', function() {
    testsql(qb().select('*').from('users').where('name', '~', '.*test.*'), {
      postgres: {
        sql: 'select * from "users" where "name" ~ ?',
        bindings: ['.*test.*']
      }
    });
  });

  it('throws if you try to use an invalid operator', function() {
    expect(function () {
      qb().select('*').where('id', 'isnt', 1).toString();
    })
    .to.throw("The operator \"isnt\" is not permitted");
  });

  it('throws if you try to use an invalid operator in an inserted statement', function() {
    var obj = qb().select('*').where('id', 'isnt', 1);
    expect(function () {
      qb().select('*').from('users').where('id', 'in', obj).toString();
    })
    .to.throw("The operator \"isnt\" is not permitted");
  });

  it("#287 - wraps correctly for arrays", function() {
    // arrays only work for postgres
    testsql(qb().select('*').from('value').join('table', 'table.array_column[1]', '=', raw('?', 1)), {
      mysql: {
        sql: 'select * from `value` inner join `table` on `table`.`array_column[1]` = ?',
        bindings: [1]
      },
      postgres: {
        sql: 'select * from "value" inner join "table" on "table"."array_column"[1] = ?',
        bindings: [1]
      },
      default: {
        sql: 'select * from "value" inner join "table" on "table"."array_column[1]" = ?',
        bindings: [1]
      }

    });
  });

  it('allows wrap on raw to wrap in parens and alias', function() {
    testsql(qb().select(
      'e.lastname',
      'e.salary',
      raw(
        qb().select('avg(salary)').from('employee').whereRaw('dept_no = e.dept_no')
      ).wrap('(', ') avg_sal_dept')
    ).from('employee as e')
    .where('dept_no', '=', 'e.dept_no'), {
      // mysql: {
      //   sql: 'select `e`.`lastname`, `e`.`salary`, (select `avg(salary)` from `employee` where dept_no = e.dept_no) avg_sal_dept from `employee` as `e` where `dept_no` = ?',
      //   bindings: ['e.dept_no']
      // },
      oracle: {
        sql: 'select "e"."lastname", "e"."salary", (select "avg(salary)" from "employee" where dept_no = e.dept_no) avg_sal_dept from "employee" "e" where "dept_no" = ?',
        bindings: ['e.dept_no']
      },
      default: {
        sql: 'select "e"."lastname", "e"."salary", (select "avg(salary)" from "employee" where dept_no = e.dept_no) avg_sal_dept from "employee" as "e" where "dept_no" = ?',
        bindings: ['e.dept_no']
      }
    });
  });

  it('allows select as syntax', function() {
    testsql(qb().select(
      'e.lastname',
      'e.salary',
      qb().select('avg(salary)').from('employee').whereRaw('dept_no = e.dept_no').as('avg_sal_dept')
    ).from('employee as e')
    .where('dept_no', '=', 'e.dept_no'), {
      mysql: {
        sql: 'select `e`.`lastname`, `e`.`salary`, (select `avg(salary)` from `employee` where dept_no = e.dept_no) as `avg_sal_dept` from `employee` as `e` where `dept_no` = ?',
        bindings: ["e.dept_no"]
      },
      oracle: {
        // TODO: Check if possible
        sql: 'select "e"."lastname", "e"."salary", (select "avg(salary)" from "employee" where dept_no = e.dept_no) "avg_sal_dept" from "employee" "e" where "dept_no" = ?',
        bindings: ["e.dept_no"]
      },
      default: {
        sql: 'select "e"."lastname", "e"."salary", (select "avg(salary)" from "employee" where dept_no = e.dept_no) as "avg_sal_dept" from "employee" as "e" where "dept_no" = ?',
        bindings: ["e.dept_no"]
      }
    });
  });

  it('allows function for subselect column', function() {
    testsql(qb().select(
      'e.lastname',
      'e.salary'
    ).select(function() {
      this.select('avg(salary)').from('employee').whereRaw('dept_no = e.dept_no').as('avg_sal_dept');
    }).from('employee as e')
    .where('dept_no', '=', 'e.dept_no'), {
      mysql: {
        sql: 'select `e`.`lastname`, `e`.`salary`, (select `avg(salary)` from `employee` where dept_no = e.dept_no) as `avg_sal_dept` from `employee` as `e` where `dept_no` = ?',
        bindings: ["e.dept_no"]
      },
      oracle: {
        // TODO: Check if possible
        sql: 'select "e"."lastname", "e"."salary", (select "avg(salary)" from "employee" where dept_no = e.dept_no) "avg_sal_dept" from "employee" "e" where "dept_no" = ?',
        bindings: ["e.dept_no"]
      },
      default: {
        sql: 'select "e"."lastname", "e"."salary", (select "avg(salary)" from "employee" where dept_no = e.dept_no) as "avg_sal_dept" from "employee" as "e" where "dept_no" = ?',
        bindings: ["e.dept_no"]
      }
    });
  });

  it('supports arbitrarily nested raws', function() {
    var chain = qb().select('*').from('places')
      .where(raw('ST_DWithin((places.address).xy, ?, ?) AND ST_Distance((places.address).xy, ?) > ? AND ?', [
        raw('ST_SetSRID(?,?)', [
          raw('ST_MakePoint(?,?)', [-10,10]),
          4326
        ]),
        100000,
        raw('ST_SetSRID(?,?)', [
          raw('ST_MakePoint(?,?)', [-5,5]),
          4326
        ]),
        50000,
        raw('places.id IN ?', [ [1,2,3] ])
      ]));

    testsql(chain, {
      mysql: {
        sql: 'select * from `places` where ST_DWithin((places.address).xy, ST_SetSRID(ST_MakePoint(?,?),?), ?) AND ST_Distance((places.address).xy, ST_SetSRID(ST_MakePoint(?,?),?)) > ? AND places.id IN ?',
        bindings: [-10, 10, 4326, 100000, -5, 5, 4326, 50000, [1,2,3] ]
      },
      default: {
        sql: 'select * from "places" where ST_DWithin((places.address).xy, ST_SetSRID(ST_MakePoint(?,?),?), ?) AND ST_Distance((places.address).xy, ST_SetSRID(ST_MakePoint(?,?),?)) > ? AND places.id IN ?',
        bindings: [-10, 10, 4326, 100000, -5, 5, 4326, 50000, [1,2,3] ]
      }
    });
  });

  it('has joinRaw for arbitrary join clauses', function() {
    testsql(qb().select('*').from('accounts').joinRaw('natural full join table1').where('id', 1), {
      mysql: {
        sql: 'select * from `accounts` natural full join table1 where `id` = ?',
        bindings: [1]
      },
      default: {
        sql: 'select * from "accounts" natural full join table1 where "id" = ?',
        bindings: [1]
      }
    });
  });

  it('allows a raw query in the second param', function() {
    testsql(qb().select('*').from('accounts').innerJoin(
      'table1', raw('ST_Contains(buildings_pluto.geom, ST_Centroid(buildings_building.geom))')
    ), {
      mysql: {
        sql: 'select * from `accounts` inner join `table1` on ST_Contains(buildings_pluto.geom, ST_Centroid(buildings_building.geom))'
      },
      default: {
        sql: 'select * from "accounts" inner join "table1" on ST_Contains(buildings_pluto.geom, ST_Centroid(buildings_building.geom))'
      }
    });
  });

  it('allows join "using"', function() {
    testsql(qb().select('*').from('accounts').innerJoin('table1', function() {
      this.using('id');
    }), {
      mysql: {
        sql: 'select * from `accounts` inner join `table1` using `id`'
      },
      default: {
        sql: 'select * from "accounts" inner join "table1" using "id"'
      }
    });
  });

  it('allows sub-query function on insert, #427', function() {
    testsql(qb().into('votes').insert(function() {
      this.select('*').from('votes').where('id', 99);
    }), {
      mysql: {
        sql: 'insert into `votes` select * from `votes` where `id` = ?',
        bindings: [99]
      },
      default: {
        sql: 'insert into "votes" select * from "votes" where "id" = ?',
        bindings: [99]
      }
    });
  });

  it('allows sub-query chain on insert, #427', function() {
    testsql(qb().into('votes').insert(qb().select('*').from('votes').where('id', 99)), {
      mysql: {
        sql: 'insert into `votes` select * from `votes` where `id` = ?',
        bindings: [99]
      },
      oracle: {
        sql: 'insert into "votes" select * from "votes" where "id" = ?',
        bindings: [99]
      },
      default: {
        sql: 'insert into "votes" select * from "votes" where "id" = ?',
        bindings: [99]
      }
    });
  });

  it('allows for raw values in join, #441', function() {
    testsql(qb()
      .select('A.nid AS id')
      .from(raw('nidmap2 AS A'))
      .innerJoin(
        raw([
          'SELECT MIN(nid) AS location_id',
          'FROM nidmap2',
        ].join(' ')).wrap('(', ') AS B'),
        'A.x', '=', 'B.x'
      ), {
        mysql: {
          sql: 'select `A`.`nid` as `id` from nidmap2 AS A inner join (SELECT MIN(nid) AS location_id FROM nidmap2) AS B on `A`.`x` = `B`.`x`',
          bindings: []
        },
        oracle: {
          sql: 'select "A"."nid" "id" from nidmap2 AS A inner join (SELECT MIN(nid) AS location_id FROM nidmap2) AS B on "A"."x" = "B"."x"',
          bindings: []
        },
        default: {
          sql: 'select "A"."nid" as "id" from nidmap2 AS A inner join (SELECT MIN(nid) AS location_id FROM nidmap2) AS B on "A"."x" = "B"."x"',
          bindings: []
        }
      });
  });

  it('allows insert values of sub-select without raw, #627', function() {
    testsql(qb().table('entries').insert({
      secret: 123,
      sequence: qb().count('*').from('entries').where('secret', 123)
    }), {
      mysql: {
        sql: 'insert into `entries` (`secret`, `sequence`) values (?, (select count(*) from `entries` where `secret` = ?))',
        bindings: [123, 123]
      },
      default: {
        sql: 'insert into "entries" ("secret", "sequence") values (?, (select count(*) from "entries" where "secret" = ?))',
        bindings: [123, 123]
      }
    });
  });

  it('correctly orders parameters when selecting from subqueries, #704', function() {
    var subquery = qb().select(raw('? as f', ['inner raw select'])).as('g');
    testsql(qb()
      .select(raw('?', ['outer raw select']), 'g.f')
      .from(subquery)
      .where('g.secret', 123),
      {
        mysql: {
          sql: 'select ?, `g`.`f` from (select ? as f) as `g` where `g`.`secret` = ?',
          bindings: ['outer raw select', 'inner raw select', 123]
        },
        oracle: {
          sql: 'select ?, "g"."f" from (select ? as f) "g" where "g"."secret" = ?',
          bindings: ['outer raw select', 'inner raw select', 123]
        },
        default: {
          sql: 'select ?, "g"."f" from (select ? as f) as "g" where "g"."secret" = ?',
          bindings: ['outer raw select', 'inner raw select', 123]
        }
      });
  });

  it('escapes queries properly, #737', function() {
    testsql(qb()
      .select('id","name', 'id`name')
      .from('test`'),
      {
        mysql: {
          sql: 'select `id","name`, `id``name` from `test```',
          bindings: []
        },
        default: {
          sql: 'select "id"",""name", "id`name" from "test`"',
          bindings: []
        }
      });
  });

  it('has a fromJS method for json construction of queries', function() {
    testsql(qb().fromJS({
      select: '*',
      from: 'accounts',
      where: {
        id: 1
      },
      whereIn: ['name', ['a', 'b', 'c']]
    }), {
      mysql: {
        sql: 'select * from `accounts` where `id` = ? and `name` in (?, ?, ?)',
        bindings: [1, 'a', 'b', 'c']
      },
      default: {
        sql: 'select * from "accounts" where "id" = ? and "name" in (?, ?, ?)',
        bindings: [1, 'a', 'b', 'c']
      }
    })
  })

});<|MERGE_RESOLUTION|>--- conflicted
+++ resolved
@@ -2,11 +2,11 @@
 
 'use strict';
 
-var MySQL_Client   = require('../../lib/dialects/mysql')
-var PG_Client      = require('../../lib/dialects/postgres')
-var Oracle_Client  = require('../../lib/dialects/oracle')
-var SQLite3_Client = require('../../lib/dialects/sqlite3')
-var Client         = require('../../lib/client')
+var MySQL_Client   = require('../../../lib/dialects/mysql')
+var PG_Client      = require('../../../lib/dialects/postgres')
+var Oracle_Client  = require('../../../lib/dialects/oracle')
+var SQLite3_Client = require('../../../lib/dialects/sqlite3')
+var Client         = require('../../../lib/client')
 
 var clients = {
   mysql:    new MySQL_Client({}),
@@ -302,7 +302,19 @@
     });
   });
 
-<<<<<<< HEAD
+  it("raw column wheres", function() {
+    testsql(qb().select('*').from('users').where(raw('LCASE("name")'), 'foo'), {
+      mysql: {
+        sql: 'select * from `users` where LCASE("name") = ?',
+        bindings: ['foo']
+      },
+      default: {
+        sql: 'select * from "users" where LCASE("name") = ?',
+        bindings: ['foo']
+      }
+    });
+  });
+
   it("raw wheres", function() {
     testsql(qb().select('*').from('users').where(raw('id = ? or email = ?', [1, 'foo'])), {
       mysql: {
@@ -313,32 +325,6 @@
         sql: 'select * from "users" where id = ? or email = ?',
         bindings: [1, 'foo']
       }
-=======
-    it("raw column wheres", function() {
-      testsql(qb().select('*').from('users').where(raw('LCASE("name")'), 'foo'), {
-        mysql: {
-          sql: 'select * from `users` where LCASE("name") = ?',
-          bindings: ['foo']
-        },
-        default: {
-          sql: 'select * from "users" where LCASE("name") = ?',
-          bindings: ['foo']
-        }
-      });
-    });
-
-    it("raw wheres", function() {
-      testsql(qb().select('*').from('users').where(raw('id = ? or email = ?', [1, 'foo'])), {
-        mysql: {
-          sql: 'select * from `users` where id = ? or email = ?',
-          bindings: [1, 'foo']
-        },
-        default: {
-          sql: 'select * from "users" where id = ? or email = ?',
-          bindings: [1, 'foo']
-        }
-      });
->>>>>>> cd3e34c2
     });
   });
 
