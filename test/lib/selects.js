--- conflicted
+++ resolved
@@ -26,13 +26,8 @@
 
     it('has a "distinct" clause', function(ok) {
       When.all([
-<<<<<<< HEAD
-        Knex('accounts').select().distinct('email').where('logins', 2),
-        Knex('accounts').distinct('email').select()
-=======
         Knex('accounts').select().distinct('email').where('logins', 2).orderBy('email'),
         Knex('accounts').distinct('email').select().orderBy('email')
->>>>>>> e5fd8df4
       ]).then(resolver(ok, true), ok);
     });
 
